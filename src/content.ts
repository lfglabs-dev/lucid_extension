--- conflicted
+++ resolved
@@ -11,7 +11,7 @@
   script.src = chrome.runtime.getURL('injected.js');
   script.dataset.extension = 'lucid';
 
-  /**
+   /**
    * Injects the script into the page
    */
   const injectScript = (): void => {
@@ -25,7 +25,7 @@
     }
     // Last resort - wait for DOMContentLoaded
     else {
-      document.addEventListener('DOMContentLoaded', () => {
+      document.addEventListener("DOMContentLoaded", () => {
         document.head.insertBefore(script, document.head.firstChild);
       });
     }
@@ -53,36 +53,28 @@
   });
 
   // Handle messages from the injected script
-  window.addEventListener('message', event => {
+  window.addEventListener('message', (event) => {
     if (event.data.type === 'GET_AUTH_TOKEN') {
       // Check if extension context is still valid
       if (!chrome.runtime?.id) {
-        console.error(
-          '[Lucid] Extension context invalid - extension may have been reloaded or disabled'
-        );
-        window.postMessage(
-          {
-            type: 'AUTH_TOKEN_RESPONSE',
-            token: null,
-            error: 'Extension context invalid - please refresh the page',
-          },
-          '*'
-        );
+        console.error('[Lucid] Extension context invalid - extension may have been reloaded or disabled');
+        window.postMessage({ 
+          type: 'AUTH_TOKEN_RESPONSE', 
+          token: null,
+          error: 'Extension context invalid - please refresh the page'
+        }, '*');
         return;
       }
 
       // Forward the message to the background script
-      chrome.runtime.sendMessage({ type: 'GET_AUTH_TOKEN' }, response => {
+      chrome.runtime.sendMessage({ type: 'GET_AUTH_TOKEN' }, (response) => {
         if (chrome.runtime.lastError) {
           console.error('[Lucid] Error getting auth token:', chrome.runtime.lastError);
-          window.postMessage(
-            {
-              type: 'AUTH_TOKEN_RESPONSE',
-              token: null,
-              error: chrome.runtime.lastError.message,
-            },
-            '*'
-          );
+          window.postMessage({ 
+            type: 'AUTH_TOKEN_RESPONSE', 
+            token: null,
+            error: chrome.runtime.lastError.message
+          }, '*');
           return;
         }
 
@@ -96,7 +88,6 @@
     } else if (event.data.type === 'GET_ENCRYPTION_KEY') {
       // Check if extension context is still valid
       if (!chrome.runtime?.id) {
-<<<<<<< HEAD
         console.error(
           '[Lucid] Extension context invalid - extension may have been reloaded or disabled'
         );
@@ -186,34 +177,6 @@
           );
         }
       );
-=======
-        console.error('[Lucid] Extension context invalid - extension may have been reloaded or disabled');
-        window.postMessage({ 
-          type: 'ENCRYPTION_KEY_RESPONSE', 
-          encryptionKey: null,
-          error: 'Extension context invalid - please refresh the page'
-        }, '*');
-        return;
-      }
-
-      // Get the encryption key from storage
-      chrome.storage.local.get(['lucid_auth'], (result) => {
-        const encryptionKey = result.lucid_auth?.encryptionKey;
-        if (encryptionKey) {
-          window.postMessage({ 
-            type: 'ENCRYPTION_KEY_RESPONSE', 
-            encryptionKey 
-          }, '*');
-        } else {
-          console.error('[Lucid] No encryption key found in storage');
-          window.postMessage({ 
-            type: 'ENCRYPTION_KEY_RESPONSE', 
-            encryptionKey: null,
-            error: 'No encryption key found'
-          }, '*');
-        }
-      });
->>>>>>> 2979abad
     }
   });
 } catch (e) {
