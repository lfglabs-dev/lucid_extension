--- conflicted
+++ resolved
@@ -201,26 +201,14 @@
 }
 
 /**
-<<<<<<< HEAD
- * Generates a new AES-256-GCM encryption key using Web Crypto API
-=======
  * Generates a new AES-256-CTR encryption key using Web Crypto API
->>>>>>> 2979abad
  * @returns Promise with the generated JsonWebKey
  */
 export async function generateEncryptionKey(): Promise<JsonWebKey> {
   try {
-<<<<<<< HEAD
-    debugLog("Generating encryption key", "AES-256-GCM");
-
-    const key = await globalThis.crypto.subtle.generateKey(
-      {
-        name: "AES-GCM",
-=======
     const key = await globalThis.crypto.subtle.generateKey(
       {
         name: "AES-CTR",
->>>>>>> 2979abad
         length: 256,
       },
       true, // extractable
@@ -228,10 +216,6 @@
     );
 
     const exportedKey = await globalThis.crypto.subtle.exportKey("jwk", key);
-<<<<<<< HEAD
-    debugLog("Key generated successfully", "AES-256-GCM");
-=======
->>>>>>> 2979abad
     return exportedKey;
   } catch (error) {
     debugLog(
