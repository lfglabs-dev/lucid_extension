{
  "manifest_version": 3,
  "name": "Lucid",
  "version": "1.0.0",
  "description": "Lucid: Clear Signing for crypto wallets",
  "icons": {
    "16": "icons/lucid16.png", 
    "48": "icons/lucid48.png",
    "128": "icons/lucid128.png"
  },
  "background": {
    "service_worker": "background.js",
    "type": "module"
  },
  "action": {
    "default_popup": "popup.html",
    "default_icon": {
      "16": "icons/lucid16.png",
      "48": "icons/lucid48.png",
      "128": "icons/lucid128.png"
    }
  },
  "content_scripts": [
    {
      "matches": [
        "http://*/*",
        "https://*/*"
      ],
      "exclude_matches": [
        "https://*.google.com/*",
        "https://*.gmail.com/*",
        "https://*.youtube.com/*",
        "https://*.github.com/*",
        "https://*.microsoft.com/*",
        "https://*.apple.com/*",
        "https://*.facebook.com/*",
        "https://*.instagram.com/*",
        "https://*.outlook.com/*",
        "https://*.linkedin.com/*",
        "https://*.twitter.com/*",
        "https://*.x.com/*",
        "https://*.amazon.com/*",
        "https://*.netflix.com/*",
        "https://*.spotify.com/*",
        "https://*.cloudflare.com/*",
        "https://*.auth0.com/*",
        "https://*.stripe.com/*",
        "https://*.paypal.com/*",
        "https://*.gov/*",
        "https://*.edu/*",
        "https://*.twitch.tv/*",
        "https://*.tiktok.com/*",
        "https://*.discord.com/*",
        "https://*.roblox.com/*"
      ],
      "js": ["content.js"],
      "run_at": "document_start",
      "all_frames": true
    }
  ],
  "web_accessible_resources": [
    {
      "resources": ["injected.js"],
      "matches": [
        "http://*/*",
        "https://*/*"
      ],
      "exclude_matches": [
        "https://*.google.com/*",
        "https://*.gmail.com/*",
        "https://*.youtube.com/*",
        "https://*.github.com/*",
        "https://*.microsoft.com/*",
        "https://*.apple.com/*",
        "https://*.facebook.com/*",
        "https://*.instagram.com/*",
        "https://*.outlook.com/*",
        "https://*.linkedin.com/*",
        "https://*.twitter.com/*",
        "https://*.x.com/*",
        "https://*.amazon.com/*",
        "https://*.netflix.com/*",
        "https://*.spotify.com/*",
        "https://*.cloudflare.com/*",
        "https://*.auth0.com/*",
        "https://*.stripe.com/*",
        "https://*.paypal.com/*",
        "https://*.gov/*",
        "https://*.edu/*",
        "https://*.twitch.tv/*",
        "https://*.tiktok.com/*",
        "https://*.discord.com/*",
        "https://*.roblox.com/*"
      ]
    }
  ],
<<<<<<< HEAD
  "permissions": ["scripting", "storage"],
  "host_permissions": ["http://0.0.0.0:8080/*"]
=======
  "permissions": [
    "storage"  
  ]
>>>>>>> 2979abad
}<|MERGE_RESOLUTION|>--- conflicted
+++ resolved
@@ -94,12 +94,6 @@
       ]
     }
   ],
-<<<<<<< HEAD
   "permissions": ["scripting", "storage"],
   "host_permissions": ["http://0.0.0.0:8080/*"]
-=======
-  "permissions": [
-    "storage"  
-  ]
->>>>>>> 2979abad
 }