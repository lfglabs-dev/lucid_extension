--- conflicted
+++ resolved
@@ -1,7 +1,2 @@
-<<<<<<< HEAD
-export const LUCID_API_URL = 'http://0.0.0.0:8080'; // TODO: change for prod deployment
-export const APP_LINK = 'exp://192.168.1.73:8081'; // TODO: change for prod deployment
-=======
-export const LUCID_API_URL = "https://api.lucid.lfg.rs"; // TODO: change for prod deployment
-export const APP_LINK = "exp://192.168.1.73:8081"; // TODO: change for prod deployment
->>>>>>> 2979abad
+export const LUCID_API_URL = "http://0.0.0.0:8080"; // TODO: change for prod deployment
+export const APP_LINK = "exp://192.168.1.73:8081"; // TODO: change for prod deployment